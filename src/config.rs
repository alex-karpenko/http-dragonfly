pub mod headers;
pub mod listener;
pub mod response;
pub mod target;

use figment::{
    providers::{Format, Yaml},
    Figment,
};
use once_cell::sync::OnceCell;
use serde::Deserialize;
use shellexpand::env_with_context_no_errors;
use std::{collections::HashSet, fs::read_to_string};
use tracing::{debug, info};

use crate::{context::Context, errors::HttpDragonflyError};

use self::{
    listener::ListenerConfig,
    response::ResponseStrategy,
    target::{TargetConfig, TargetOnErrorAction},
};

#[derive(Deserialize, Debug)]
#[serde(deny_unknown_fields)]
pub struct AppConfig {
    pub listeners: Vec<ListenerConfig>,
}

impl<'a> AppConfig {
    pub fn new(filename: &String, ctx: &Context) -> Result<&'a AppConfig, HttpDragonflyError> {
        info!("Loading config: {filename}");
        let config = read_to_string(filename).map_err(|e| HttpDragonflyError::LoadConfigFile {
            filename: filename.clone(),
            cause: e,
        })?;
        let config = env_with_context_no_errors(&config, |v| ctx.get(&v.into()));
        let config: AppConfig = Figment::new().merge(Yaml::string(&config)).extract()?;

        debug!("Application config: {:#?}", config);
        match config.validate() {
            Ok(config) => {
                static APP_CONFIG: OnceCell<AppConfig> = OnceCell::new();
                Ok(APP_CONFIG.get_or_init(|| config))
            }
            Err(e) => Err(e),
        }
    }

    fn validate(self) -> Result<AppConfig, HttpDragonflyError> {
        for listener in &self.listeners {
            // Make sure all target IDs are unique
            let ids: HashSet<String> = listener.targets.iter().map(TargetConfig::get_id).collect();
            if ids.len() != listener.targets.len() {
                return Err(HttpDragonflyError::InvalidConfig {
                    cause: format!(
                        "all target IDs of the listener `{}` should be unique",
                        listener.get_name()
                    ),
                });
            }

            //if listener.targets.len() !=
            match listener.response.strategy {
                ResponseStrategy::ConditionalRouting => {
                    // Make sure that all targets have condition defined if strategy is conditional_routing
                    if listener.targets.iter().any(|t| t.condition.is_none()) {
                        return Err(HttpDragonflyError::InvalidConfig {
                            cause: format!("all targets of the listener `{}` must have condition defined because strategy is `{}`", listener.get_name(), listener.response.strategy),
                        });
                    }
                }
                ResponseStrategy::AlwaysTargetId
                | ResponseStrategy::FailedThenTargetId
                | ResponseStrategy::OkThenTargetId => {
                    // Make sure that target_selector has valid target_id specified if strategy is *_target_id
                    let target_ids: Vec<String> =
                        listener.targets.iter().map(TargetConfig::get_id).collect();
                    if let Some(target_id) = &listener.response.target_selector {
                        if !target_ids.contains(target_id) {
                            return Err(HttpDragonflyError::InvalidConfig {
                                cause: format!("`target_selector` points to unknown target_id `{}` in the listener `{}`", target_id, listener.get_name()),
                            });
                        }
                    } else {
                        return Err(HttpDragonflyError::InvalidConfig {
                            cause: format!("`target_selector` should be specified for strategy `{}` in the listener `{}`", listener.response.strategy, listener.get_name()),
                        });
                    }
                }
                _ => {}
            };

            // Validate URLs
            for url in listener.targets.iter().map(TargetConfig::get_uri) {
                #[allow(clippy::question_mark)]
                if let Err(e) = url {
                    return Err(e);
                }
            }
<<<<<<< HEAD

=======
>>>>>>> 868f783a
            // Validate target's error response override
            for target in &listener.targets {
                match target.on_error {
                    TargetOnErrorAction::Propagate | TargetOnErrorAction::Drop => {
                        if target.error_status.is_some() {
                            return Err(HttpDragonflyError::InvalidConfig {
                                cause: format!("`error_status` can be set if `on_error` is `status` only, in the listener `{}` and target `{}`", listener.get_name(), target.get_id()),
                            });
                        }
                    }
                    TargetOnErrorAction::Status => {
                        if target.error_status.is_none() {
                            return Err(HttpDragonflyError::InvalidConfig {
                            cause: format!("`error_status` should be set if `on_error` is `status`, in the listener `{}` and target `{}`", listener.get_name(), target.get_id()),
                        });
                        }
                    }
                }
            }
        }
        Ok(self)
    }
}<|MERGE_RESOLUTION|>--- conflicted
+++ resolved
@@ -98,29 +98,6 @@
                     return Err(e);
                 }
             }
-<<<<<<< HEAD
-
-=======
->>>>>>> 868f783a
-            // Validate target's error response override
-            for target in &listener.targets {
-                match target.on_error {
-                    TargetOnErrorAction::Propagate | TargetOnErrorAction::Drop => {
-                        if target.error_status.is_some() {
-                            return Err(HttpDragonflyError::InvalidConfig {
-                                cause: format!("`error_status` can be set if `on_error` is `status` only, in the listener `{}` and target `{}`", listener.get_name(), target.get_id()),
-                            });
-                        }
-                    }
-                    TargetOnErrorAction::Status => {
-                        if target.error_status.is_none() {
-                            return Err(HttpDragonflyError::InvalidConfig {
-                            cause: format!("`error_status` should be set if `on_error` is `status`, in the listener `{}` and target `{}`", listener.get_name(), target.get_id()),
-                        });
-                        }
-                    }
-                }
-            }
         }
         Ok(self)
     }
